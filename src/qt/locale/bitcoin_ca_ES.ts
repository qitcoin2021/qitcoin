<?xml version="1.0" encoding="utf-8"?>
<!DOCTYPE TS>
<TS version="2.0" language="ca_ES">
<defaultcodec>UTF-8</defaultcodec>
<context>
    <name>AboutDialog</name>
    <message>
        <location filename="../forms/aboutdialog.ui" line="14"/>
        <source>About Bitcoin</source>
        <translation>Sobre Bitcoin</translation>
    </message>
    <message>
        <location filename="../forms/aboutdialog.ui" line="53"/>
        <source>&lt;b&gt;Bitcoin&lt;/b&gt; version</source>
        <translation>&lt;b&gt;Bitcoin&lt;/b&gt; versió</translation>
    </message>
    <message>
        <location filename="../forms/aboutdialog.ui" line="91"/>
        <source>Copyright © 2009-2012 Bitcoin Developers

This is experimental software.

Distributed under the MIT/X11 software license, see the accompanying file license.txt or http://www.opensource.org/licenses/mit-license.php.

This product includes software developed by the OpenSSL Project for use in the OpenSSL Toolkit (http://www.openssl.org/) and cryptographic software written by Eric Young (eay@cryptsoft.com) and UPnP software written by Thomas Bernard.</source>
        <translation type="unfinished"></translation>
    </message>
</context>
<context>
    <name>AddressBookPage</name>
    <message>
        <location filename="../forms/addressbookpage.ui" line="14"/>
        <source>Address Book</source>
        <translation>llibreta d&apos;adreces</translation>
    </message>
    <message>
        <location filename="../forms/addressbookpage.ui" line="20"/>
        <source>These are your Bitcoin addresses for receiving payments.  You may want to give a different one to each sender so you can keep track of who is paying you.</source>
        <translation type="unfinished"></translation>
    </message>
    <message>
        <location filename="../forms/addressbookpage.ui" line="33"/>
        <source>Double-click to edit address or label</source>
        <translation>Feu doble clic per editar la direcció o l&apos;etiqueta</translation>
    </message>
    <message>
        <location filename="../forms/addressbookpage.ui" line="57"/>
        <source>Create a new address</source>
        <translation>Crear una nova adreça</translation>
    </message>
    <message>
        <location filename="../forms/addressbookpage.ui" line="60"/>
        <source>&amp;New Address...</source>
        <translation>&amp;Nova Adreça ...</translation>
    </message>
    <message>
        <location filename="../forms/addressbookpage.ui" line="71"/>
        <source>Copy the currently selected address to the system clipboard</source>
        <translation>Copieu l&apos;adreça seleccionada al porta-retalls del sistema</translation>
    </message>
    <message>
        <location filename="../forms/addressbookpage.ui" line="74"/>
        <source>&amp;Copy to Clipboard</source>
        <translation type="unfinished"></translation>
    </message>
    <message>
        <location filename="../forms/addressbookpage.ui" line="85"/>
        <source>Show &amp;QR Code</source>
        <translation type="unfinished"></translation>
    </message>
    <message>
        <location filename="../forms/addressbookpage.ui" line="96"/>
        <source>Sign a message to prove you own this address</source>
        <translation type="unfinished"></translation>
    </message>
    <message>
        <location filename="../forms/addressbookpage.ui" line="99"/>
        <source>&amp;Sign Message</source>
        <translation type="unfinished"></translation>
    </message>
    <message>
        <location filename="../forms/addressbookpage.ui" line="110"/>
        <source>Delete the currently selected address from the list. Only sending addresses can be deleted.</source>
        <translation type="unfinished"></translation>
    </message>
    <message>
        <location filename="../forms/addressbookpage.ui" line="113"/>
        <source>&amp;Delete</source>
        <translation>&amp;Borrar</translation>
    </message>
    <message>
        <location filename="../addressbookpage.cpp" line="65"/>
        <source>Copy address</source>
        <translation type="unfinished"></translation>
    </message>
    <message>
        <location filename="../addressbookpage.cpp" line="66"/>
        <source>Copy label</source>
        <translation type="unfinished"></translation>
    </message>
    <message>
        <location filename="../addressbookpage.cpp" line="67"/>
        <source>Edit</source>
        <translation type="unfinished">Editar</translation>
    </message>
    <message>
        <location filename="../addressbookpage.cpp" line="68"/>
        <source>Delete</source>
        <translation>Borrar</translation>
    </message>
    <message>
        <location filename="../addressbookpage.cpp" line="285"/>
        <source>Export Address Book Data</source>
        <translation type="unfinished"></translation>
    </message>
    <message>
        <location filename="../addressbookpage.cpp" line="286"/>
        <source>Comma separated file (*.csv)</source>
        <translation type="unfinished"></translation>
    </message>
    <message>
        <location filename="../addressbookpage.cpp" line="299"/>
        <source>Error exporting</source>
        <translation type="unfinished"></translation>
    </message>
    <message>
        <location filename="../addressbookpage.cpp" line="299"/>
        <source>Could not write to file %1.</source>
        <translation type="unfinished"></translation>
    </message>
</context>
<context>
    <name>AddressTableModel</name>
    <message>
        <location filename="../addresstablemodel.cpp" line="78"/>
        <source>Label</source>
        <translation>Etiqueta</translation>
    </message>
    <message>
        <location filename="../addresstablemodel.cpp" line="78"/>
        <source>Address</source>
        <translation>Direcció</translation>
    </message>
    <message>
        <location filename="../addresstablemodel.cpp" line="114"/>
        <source>(no label)</source>
        <translation type="unfinished"></translation>
    </message>
</context>
<context>
    <name>AskPassphraseDialog</name>
    <message>
        <location filename="../askpassphrasedialog.cpp" line="34"/>
        <source>Enter the new passphrase to the wallet.&lt;br/&gt;Please use a passphrase of &lt;b&gt;10 or more random characters&lt;/b&gt;, or &lt;b&gt;eight or more words&lt;/b&gt;.</source>
        <translation type="unfinished"></translation>
    </message>
    <message>
        <location filename="../askpassphrasedialog.cpp" line="35"/>
        <source>Encrypt wallet</source>
        <translation>Xifrar la cartera</translation>
    </message>
    <message>
        <location filename="../askpassphrasedialog.cpp" line="38"/>
        <source>This operation needs your wallet passphrase to unlock the wallet.</source>
        <translation type="unfinished"></translation>
    </message>
    <message>
        <location filename="../askpassphrasedialog.cpp" line="43"/>
        <source>Unlock wallet</source>
        <translation type="unfinished"></translation>
    </message>
    <message>
        <location filename="../askpassphrasedialog.cpp" line="46"/>
        <source>This operation needs your wallet passphrase to decrypt the wallet.</source>
        <translation type="unfinished"></translation>
    </message>
    <message>
        <location filename="../askpassphrasedialog.cpp" line="51"/>
        <source>Decrypt wallet</source>
        <translation type="unfinished"></translation>
    </message>
    <message>
        <location filename="../askpassphrasedialog.cpp" line="54"/>
        <source>Change passphrase</source>
        <translation type="unfinished"></translation>
    </message>
    <message>
        <location filename="../askpassphrasedialog.cpp" line="55"/>
        <source>Enter the old and new passphrase to the wallet.</source>
        <translation type="unfinished"></translation>
    </message>
    <message>
        <location filename="../askpassphrasedialog.cpp" line="101"/>
        <source>Confirm wallet encryption</source>
        <translation type="unfinished"></translation>
    </message>
    <message>
        <location filename="../askpassphrasedialog.cpp" line="102"/>
        <source>WARNING: If you encrypt your wallet and lose your passphrase, you will &lt;b&gt;LOSE ALL OF YOUR BITCOINS&lt;/b&gt;!
Are you sure you wish to encrypt your wallet?</source>
        <translation type="unfinished"></translation>
    </message>
    <message>
        <location filename="../askpassphrasedialog.cpp" line="111"/>
        <location filename="../askpassphrasedialog.cpp" line="160"/>
        <source>Wallet encrypted</source>
        <translation type="unfinished"></translation>
    </message>
    <message>
        <location filename="../askpassphrasedialog.cpp" line="112"/>
        <source>Bitcoin will close now to finish the encryption process. Remember that encrypting your wallet cannot fully protect your bitcoins from being stolen by malware infecting your computer.</source>
        <translation type="unfinished"></translation>
    </message>
    <message>
        <location filename="../askpassphrasedialog.cpp" line="117"/>
        <location filename="../askpassphrasedialog.cpp" line="124"/>
        <location filename="../askpassphrasedialog.cpp" line="166"/>
        <location filename="../askpassphrasedialog.cpp" line="172"/>
        <source>Wallet encryption failed</source>
        <translation type="unfinished"></translation>
    </message>
    <message>
        <location filename="../askpassphrasedialog.cpp" line="118"/>
        <source>Wallet encryption failed due to an internal error. Your wallet was not encrypted.</source>
        <translation type="unfinished"></translation>
    </message>
    <message>
        <location filename="../askpassphrasedialog.cpp" line="125"/>
        <location filename="../askpassphrasedialog.cpp" line="173"/>
        <source>The supplied passphrases do not match.</source>
        <translation type="unfinished"></translation>
    </message>
    <message>
        <location filename="../askpassphrasedialog.cpp" line="136"/>
        <source>Wallet unlock failed</source>
        <translation type="unfinished"></translation>
    </message>
    <message>
        <location filename="../askpassphrasedialog.cpp" line="137"/>
        <location filename="../askpassphrasedialog.cpp" line="148"/>
        <location filename="../askpassphrasedialog.cpp" line="167"/>
        <source>The passphrase entered for the wallet decryption was incorrect.</source>
        <translation type="unfinished"></translation>
    </message>
    <message>
        <location filename="../askpassphrasedialog.cpp" line="147"/>
        <source>Wallet decryption failed</source>
        <translation type="unfinished"></translation>
    </message>
    <message>
        <location filename="../askpassphrasedialog.cpp" line="161"/>
        <source>Wallet passphrase was successfully changed.</source>
        <translation type="unfinished"></translation>
    </message>
    <message>
        <location filename="../askpassphrasedialog.cpp" line="208"/>
        <location filename="../askpassphrasedialog.cpp" line="232"/>
        <source>Warning: The Caps Lock key is on.</source>
        <translation type="unfinished"></translation>
    </message>
    <message>
        <location filename="../forms/askpassphrasedialog.ui" line="26"/>
        <source>Dialog</source>
        <translation type="unfinished"></translation>
    </message>
    <message>
        <location filename="../forms/askpassphrasedialog.ui" line="47"/>
        <source>Enter passphrase</source>
        <translation type="unfinished"></translation>
    </message>
    <message>
        <location filename="../forms/askpassphrasedialog.ui" line="61"/>
        <source>New passphrase</source>
        <translation type="unfinished"></translation>
    </message>
    <message>
        <location filename="../forms/askpassphrasedialog.ui" line="75"/>
        <source>Repeat new passphrase</source>
        <translation type="unfinished"></translation>
    </message>
    <message>
        <location filename="../forms/askpassphrasedialog.ui" line="94"/>
        <source>TextLabel</source>
        <translation type="unfinished"></translation>
    </message>
</context>
<context>
    <name>BitcoinGUI</name>
    <message>
<<<<<<< HEAD
        <location filename="../bitcoingui.cpp" line="506"/>
=======
        <location filename="../bitcoingui.cpp" line="146"/>
        <location filename="../bitcoingui.cpp" line="478"/>
>>>>>>> 423cece2
        <source>Synchronizing with network...</source>
        <translation>Sincronització amb la xarxa ...</translation>
    </message>
    <message>
        <location filename="../bitcoingui.cpp" line="71"/>
        <source>Bitcoin Wallet</source>
        <translation type="unfinished"></translation>
    </message>
    <message>
        <location filename="../bitcoingui.cpp" line="185"/>
        <source>&amp;Overview</source>
        <translation type="unfinished"></translation>
    </message>
    <message>
        <location filename="../bitcoingui.cpp" line="186"/>
        <source>Show general overview of wallet</source>
        <translation>Mostra panorama general de la cartera</translation>
    </message>
    <message>
        <location filename="../bitcoingui.cpp" line="191"/>
        <source>&amp;Transactions</source>
        <translation type="unfinished"></translation>
    </message>
    <message>
        <location filename="../bitcoingui.cpp" line="192"/>
        <source>Browse transaction history</source>
        <translation>Cerca a l&apos;historial de transaccions</translation>
    </message>
    <message>
<<<<<<< HEAD
        <location filename="../bitcoingui.cpp" line="197"/>
        <source>&amp;Address Book</source>
        <translation>llibreta d&apos;&amp;adreces</translation>
    </message>
    <message>
        <location filename="../bitcoingui.cpp" line="198"/>
=======
        <location filename="../bitcoingui.cpp" line="200"/>
>>>>>>> 423cece2
        <source>Edit the list of stored addresses and labels</source>
        <translation>Edita la llista d&apos;adreces emmagatzemada i etiquetes</translation>
    </message>
    <message>
        <location filename="../bitcoingui.cpp" line="203"/>
        <source>&amp;Receive coins</source>
        <translation>&amp;Rebre monedes</translation>
    </message>
    <message>
        <location filename="../bitcoingui.cpp" line="204"/>
        <source>Show the list of addresses for receiving payments</source>
        <translation type="unfinished"></translation>
    </message>
    <message>
        <location filename="../bitcoingui.cpp" line="209"/>
        <source>&amp;Send coins</source>
        <translation type="unfinished">&amp;Enviar monedes</translation>
    </message>
    <message>
        <location filename="../bitcoingui.cpp" line="210"/>
        <source>Send coins to a bitcoin address</source>
        <translation type="unfinished"></translation>
    </message>
    <message>
        <location filename="../bitcoingui.cpp" line="215"/>
        <source>Sign &amp;message</source>
        <translation type="unfinished"></translation>
    </message>
    <message>
        <location filename="../bitcoingui.cpp" line="216"/>
        <source>Prove you control an address</source>
        <translation type="unfinished"></translation>
    </message>
    <message>
        <location filename="../bitcoingui.cpp" line="235"/>
        <source>E&amp;xit</source>
        <translation type="unfinished"></translation>
    </message>
    <message>
        <location filename="../bitcoingui.cpp" line="236"/>
        <source>Quit application</source>
        <translation>Sortir de l&apos;aplicació</translation>
    </message>
    <message>
<<<<<<< HEAD
        <location filename="../bitcoingui.cpp" line="239"/>
        <source>&amp;About %1</source>
        <translation>&amp;Sobre %1</translation>
    </message>
    <message>
        <location filename="../bitcoingui.cpp" line="240"/>
=======
        <location filename="../bitcoingui.cpp" line="242"/>
>>>>>>> 423cece2
        <source>Show information about Bitcoin</source>
        <translation>Mostra informació sobre Bitcoin</translation>
    </message>
    <message>
<<<<<<< HEAD
        <location filename="../bitcoingui.cpp" line="242"/>
        <source>About &amp;Qt</source>
        <translation>Sobre &amp;Qt</translation>
    </message>
    <message>
        <location filename="../bitcoingui.cpp" line="243"/>
=======
        <location filename="../bitcoingui.cpp" line="245"/>
>>>>>>> 423cece2
        <source>Show information about Qt</source>
        <translation type="unfinished">Mostra informació sobre Qt</translation>
    </message>
    <message>
        <location filename="../bitcoingui.cpp" line="245"/>
        <source>&amp;Options...</source>
        <translation>&amp;Opcions ...</translation>
    </message>
    <message>
<<<<<<< HEAD
        <location filename="../bitcoingui.cpp" line="246"/>
=======
        <location filename="../bitcoingui.cpp" line="298"/>
        <source>&amp;Help</source>
        <translation>&amp;Ajuda</translation>
    </message>
    <message>
        <location filename="../bitcoingui.cpp" line="316"/>
        <source>Actions toolbar</source>
        <translation>Accions de la barra d&apos;eines</translation>
    </message>
    <message numerus="yes">
        <location filename="../bitcoingui.cpp" line="463"/>
        <source>%n active connection(s) to Bitcoin network</source>
        <translation type="unfinished">
            <numerusform></numerusform>
            <numerusform></numerusform>
            <numerusform></numerusform>
        </translation>
    </message>
    <message numerus="yes">
        <location filename="../bitcoingui.cpp" line="516"/>
        <source>%n second(s) ago</source>
        <translation type="unfinished">
            <numerusform></numerusform>
            <numerusform></numerusform>
            <numerusform></numerusform>
        </translation>
    </message>
    <message numerus="yes">
        <location filename="../bitcoingui.cpp" line="520"/>
        <source>%n minute(s) ago</source>
        <translation type="unfinished">
            <numerusform></numerusform>
            <numerusform></numerusform>
            <numerusform></numerusform>
        </translation>
    </message>
    <message numerus="yes">
        <location filename="../bitcoingui.cpp" line="524"/>
        <source>%n hour(s) ago</source>
        <translation type="unfinished">
            <numerusform></numerusform>
            <numerusform></numerusform>
            <numerusform></numerusform>
        </translation>
    </message>
    <message numerus="yes">
        <location filename="../bitcoingui.cpp" line="528"/>
        <source>%n day(s) ago</source>
        <translation type="unfinished">
            <numerusform></numerusform>
            <numerusform></numerusform>
            <numerusform></numerusform>
        </translation>
    </message>
    <message>
        <location filename="../bitcoingui.cpp" line="534"/>
        <source>Up to date</source>
        <translation>Al dia</translation>
    </message>
    <message>
        <location filename="../bitcoingui.cpp" line="539"/>
        <source>Catching up...</source>
        <translation>Posar-se al dia ...</translation>
    </message>
    <message>
        <location filename="../bitcoingui.cpp" line="648"/>
        <source>Sent transaction</source>
        <translation>Transacció enviada</translation>
    </message>
    <message>
        <location filename="../bitcoingui.cpp" line="199"/>
        <source>&amp;Address Book</source>
        <translation>llibreta d&apos;&amp;adreces</translation>
    </message>
    <message>
        <location filename="../bitcoingui.cpp" line="73"/>
        <source>Bitcoin Wallet</source>
        <translation type="unfinished"></translation>
    </message>
    <message>
        <location filename="../bitcoingui.cpp" line="241"/>
        <source>&amp;About %1</source>
        <translation>&amp;Sobre %1</translation>
    </message>
    <message>
        <location filename="../bitcoingui.cpp" line="244"/>
        <source>About &amp;Qt</source>
        <translation>Sobre &amp;Qt</translation>
    </message>
    <message>
        <location filename="../bitcoingui.cpp" line="248"/>
>>>>>>> 423cece2
        <source>Modify configuration options for bitcoin</source>
        <translation>Modificar les opcions de configuració per bitcoin</translation>
    </message>
    <message>
        <location filename="../bitcoingui.cpp" line="248"/>
        <source>Show/Hide &amp;Bitcoin</source>
        <translation type="unfinished"></translation>
    </message>
    <message>
        <location filename="../bitcoingui.cpp" line="249"/>
        <source>Show or hide the Bitcoin window</source>
        <translation type="unfinished"></translation>
    </message>
    <message>
        <location filename="../bitcoingui.cpp" line="250"/>
        <source>&amp;Export...</source>
        <translation type="unfinished"></translation>
    </message>
    <message>
        <location filename="../bitcoingui.cpp" line="251"/>
        <source>Export the data in the current tab to a file</source>
        <translation type="unfinished"></translation>
    </message>
    <message>
        <location filename="../bitcoingui.cpp" line="252"/>
        <source>&amp;Encrypt Wallet</source>
        <translation type="unfinished">&amp;Xifrar la Cartera</translation>
    </message>
    <message>
        <location filename="../bitcoingui.cpp" line="253"/>
        <source>Encrypt or decrypt wallet</source>
        <translation type="unfinished"></translation>
    </message>
    <message>
        <location filename="../bitcoingui.cpp" line="255"/>
        <source>&amp;Backup Wallet</source>
        <translation type="unfinished"></translation>
    </message>
    <message>
        <location filename="../bitcoingui.cpp" line="256"/>
        <source>Backup wallet to another location</source>
        <translation type="unfinished"></translation>
    </message>
    <message>
        <location filename="../bitcoingui.cpp" line="257"/>
        <source>&amp;Change Passphrase</source>
        <translation type="unfinished"></translation>
    </message>
    <message>
        <location filename="../bitcoingui.cpp" line="258"/>
        <source>Change the passphrase used for wallet encryption</source>
        <translation type="unfinished"></translation>
    </message>
    <message>
        <location filename="../bitcoingui.cpp" line="281"/>
        <source>&amp;File</source>
        <translation type="unfinished"></translation>
    </message>
    <message>
        <location filename="../bitcoingui.cpp" line="290"/>
        <source>&amp;Settings</source>
        <translation type="unfinished"></translation>
    </message>
    <message>
<<<<<<< HEAD
        <location filename="../bitcoingui.cpp" line="296"/>
        <source>&amp;Help</source>
        <translation>&amp;Ajuda</translation>
    </message>
    <message>
        <location filename="../bitcoingui.cpp" line="303"/>
=======
        <location filename="../bitcoingui.cpp" line="305"/>
>>>>>>> 423cece2
        <source>Tabs toolbar</source>
        <translation type="unfinished"></translation>
    </message>
    <message>
<<<<<<< HEAD
        <location filename="../bitcoingui.cpp" line="314"/>
        <source>Actions toolbar</source>
        <translation>Accions de la barra d&apos;eines</translation>
    </message>
    <message>
        <location filename="../bitcoingui.cpp" line="327"/>
=======
        <location filename="../bitcoingui.cpp" line="329"/>
>>>>>>> 423cece2
        <source>[testnet]</source>
        <translation type="unfinished"></translation>
    </message>
    <message>
        <location filename="../bitcoingui.cpp" line="391"/>
        <source>Bitcoin client</source>
        <translation type="unfinished"></translation>
    </message>
    <message>
        <location filename="../bitcoingui.cpp" line="418"/>
        <source>bitcoin-qt</source>
        <translation type="unfinished"></translation>
    </message>
<<<<<<< HEAD
    <message numerus="yes">
        <location filename="../bitcoingui.cpp" line="482"/>
        <source>%n active connection(s) to Bitcoin network</source>
        <translation type="unfinished">
            <numerusform></numerusform>
            <numerusform></numerusform>
            <numerusform></numerusform>
        </translation>
    </message>
    <message numerus="yes">
        <location filename="../bitcoingui.cpp" line="508"/>
        <source>~%n block(s) remaining</source>
        <translation type="unfinished">
            <numerusform></numerusform>
            <numerusform></numerusform>
            <numerusform></numerusform>
        </translation>
    </message>
=======
>>>>>>> 423cece2
    <message>
        <location filename="../bitcoingui.cpp" line="519"/>
        <source>Downloaded %1 of %2 blocks of transaction history (%3% done).</source>
        <translation type="unfinished"></translation>
    </message>
    <message>
        <location filename="../bitcoingui.cpp" line="531"/>
        <source>Downloaded %1 blocks of transaction history.</source>
        <translation type="unfinished"></translation>
    </message>
<<<<<<< HEAD
    <message numerus="yes">
        <location filename="../bitcoingui.cpp" line="546"/>
        <source>%n second(s) ago</source>
        <translation type="unfinished">
            <numerusform></numerusform>
            <numerusform></numerusform>
            <numerusform></numerusform>
        </translation>
    </message>
    <message numerus="yes">
        <location filename="../bitcoingui.cpp" line="550"/>
        <source>%n minute(s) ago</source>
        <translation type="unfinished">
            <numerusform></numerusform>
            <numerusform></numerusform>
            <numerusform></numerusform>
        </translation>
    </message>
    <message numerus="yes">
        <location filename="../bitcoingui.cpp" line="554"/>
        <source>%n hour(s) ago</source>
        <translation type="unfinished">
            <numerusform></numerusform>
            <numerusform></numerusform>
            <numerusform></numerusform>
        </translation>
    </message>
    <message numerus="yes">
        <location filename="../bitcoingui.cpp" line="558"/>
        <source>%n day(s) ago</source>
        <translation type="unfinished">
            <numerusform></numerusform>
            <numerusform></numerusform>
            <numerusform></numerusform>
        </translation>
    </message>
    <message>
        <location filename="../bitcoingui.cpp" line="564"/>
        <source>Up to date</source>
        <translation>Al dia</translation>
    </message>
    <message>
        <location filename="../bitcoingui.cpp" line="569"/>
        <source>Catching up...</source>
        <translation>Posar-se al dia ...</translation>
    </message>
=======
>>>>>>> 423cece2
    <message>
        <location filename="../bitcoingui.cpp" line="577"/>
        <source>Last received block was generated %1.</source>
        <translation type="unfinished"></translation>
    </message>
    <message>
        <location filename="../bitcoingui.cpp" line="633"/>
        <source>This transaction is over the size limit.  You can still send it for a fee of %1, which goes to the nodes that process your transaction and helps to support the network.  Do you want to pay the fee?</source>
        <translation type="unfinished"></translation>
    </message>
    <message>
        <location filename="../bitcoingui.cpp" line="638"/>
        <source>Sending...</source>
        <translation>L&apos;enviament de ...</translation>
    </message>
    <message>
<<<<<<< HEAD
        <location filename="../bitcoingui.cpp" line="665"/>
        <source>Sent transaction</source>
        <translation>Transacció enviada</translation>
    </message>
    <message>
        <location filename="../bitcoingui.cpp" line="666"/>
=======
        <location filename="../bitcoingui.cpp" line="649"/>
>>>>>>> 423cece2
        <source>Incoming transaction</source>
        <translation type="unfinished"></translation>
    </message>
    <message>
        <location filename="../bitcoingui.cpp" line="667"/>
        <source>Date: %1
Amount: %2
Type: %3
Address: %4
</source>
        <translation type="unfinished"></translation>
    </message>
    <message>
        <location filename="../bitcoingui.cpp" line="792"/>
        <source>Wallet is &lt;b&gt;encrypted&lt;/b&gt; and currently &lt;b&gt;unlocked&lt;/b&gt;</source>
        <translation type="unfinished"></translation>
    </message>
    <message>
        <location filename="../bitcoingui.cpp" line="800"/>
        <source>Wallet is &lt;b&gt;encrypted&lt;/b&gt; and currently &lt;b&gt;locked&lt;/b&gt;</source>
        <translation type="unfinished"></translation>
    </message>
    <message>
        <location filename="../bitcoingui.cpp" line="823"/>
        <source>Backup Wallet</source>
        <translation type="unfinished"></translation>
    </message>
    <message>
        <location filename="../bitcoingui.cpp" line="823"/>
        <source>Wallet Data (*.dat)</source>
        <translation type="unfinished"></translation>
    </message>
    <message>
        <location filename="../bitcoingui.cpp" line="826"/>
        <source>Backup Failed</source>
        <translation type="unfinished"></translation>
    </message>
    <message>
        <location filename="../bitcoingui.cpp" line="826"/>
        <source>There was an error trying to save the wallet data to the new location.</source>
        <translation type="unfinished"></translation>
    </message>
    <message>
        <location filename="../bitcoin.cpp" line="127"/>
        <source>A fatal error occurred. Bitcoin can no longer continue safely and will quit.</source>
        <translation type="unfinished"></translation>
    </message>
</context>
<context>
    <name>DisplayOptionsPage</name>
    <message>
        <location filename="../optionsdialog.cpp" line="273"/>
        <source>&amp;Unit to show amounts in: </source>
        <translation type="unfinished"></translation>
    </message>
    <message>
        <location filename="../optionsdialog.cpp" line="277"/>
        <source>Choose the default subdivision unit to show in the interface, and when sending coins</source>
        <translation type="unfinished"></translation>
    </message>
    <message>
        <location filename="../optionsdialog.cpp" line="284"/>
        <source>&amp;Display addresses in transaction list</source>
        <translation type="unfinished"></translation>
    </message>
    <message>
        <location filename="../optionsdialog.cpp" line="285"/>
        <source>Whether to show Bitcoin addresses in the transaction list</source>
        <translation type="unfinished"></translation>
    </message>
</context>
<context>
    <name>EditAddressDialog</name>
    <message>
        <location filename="../forms/editaddressdialog.ui" line="14"/>
        <source>Edit Address</source>
        <translation>Editar Adreça</translation>
    </message>
    <message>
        <location filename="../forms/editaddressdialog.ui" line="25"/>
        <source>&amp;Label</source>
        <translation>&amp;Etiqueta</translation>
    </message>
    <message>
        <location filename="../forms/editaddressdialog.ui" line="35"/>
        <source>The label associated with this address book entry</source>
        <translation type="unfinished"></translation>
    </message>
    <message>
        <location filename="../forms/editaddressdialog.ui" line="42"/>
        <source>&amp;Address</source>
        <translation>&amp;Direcció</translation>
    </message>
    <message>
        <location filename="../forms/editaddressdialog.ui" line="52"/>
        <source>The address associated with this address book entry. This can only be modified for sending addresses.</source>
        <translation type="unfinished"></translation>
    </message>
    <message>
        <location filename="../editaddressdialog.cpp" line="20"/>
        <source>New receiving address</source>
        <translation type="unfinished"></translation>
    </message>
    <message>
        <location filename="../editaddressdialog.cpp" line="24"/>
        <source>New sending address</source>
        <translation type="unfinished"></translation>
    </message>
    <message>
        <location filename="../editaddressdialog.cpp" line="27"/>
        <source>Edit receiving address</source>
        <translation type="unfinished"></translation>
    </message>
    <message>
        <location filename="../editaddressdialog.cpp" line="31"/>
        <source>Edit sending address</source>
        <translation type="unfinished"></translation>
    </message>
    <message>
        <location filename="../editaddressdialog.cpp" line="91"/>
        <source>The entered address &quot;%1&quot; is already in the address book.</source>
        <translation type="unfinished"></translation>
    </message>
    <message>
        <location filename="../editaddressdialog.cpp" line="96"/>
        <source>The entered address &quot;%1&quot; is not a valid bitcoin address.</source>
        <translation type="unfinished"></translation>
    </message>
    <message>
        <location filename="../editaddressdialog.cpp" line="101"/>
        <source>Could not unlock wallet.</source>
        <translation type="unfinished"></translation>
    </message>
    <message>
        <location filename="../editaddressdialog.cpp" line="106"/>
        <source>New key generation failed.</source>
        <translation type="unfinished"></translation>
    </message>
</context>
<context>
    <name>MainOptionsPage</name>
    <message>
        <location filename="../optionsdialog.cpp" line="171"/>
        <source>&amp;Start Bitcoin on window system startup</source>
        <translation type="unfinished"></translation>
    </message>
    <message>
        <location filename="../optionsdialog.cpp" line="172"/>
        <source>Automatically start Bitcoin after the computer is turned on</source>
        <translation type="unfinished"></translation>
    </message>
    <message>
        <location filename="../optionsdialog.cpp" line="176"/>
        <source>&amp;Minimize to the tray instead of the taskbar</source>
        <translation type="unfinished"></translation>
    </message>
    <message>
        <location filename="../optionsdialog.cpp" line="177"/>
        <source>Show only a tray icon after minimizing the window</source>
        <translation type="unfinished"></translation>
    </message>
    <message>
        <location filename="../optionsdialog.cpp" line="180"/>
        <source>M&amp;inimize on close</source>
        <translation type="unfinished"></translation>
    </message>
    <message>
        <location filename="../optionsdialog.cpp" line="181"/>
        <source>Minimize instead of exit the application when the window is closed. When this option is enabled, the application will be closed only after selecting Quit in the menu.</source>
        <translation type="unfinished"></translation>
    </message>
    <message>
        <location filename="../optionsdialog.cpp" line="185"/>
        <source>Map port using &amp;UPnP</source>
        <translation>Port obert amb &amp;UPnP</translation>
    </message>
    <message>
        <location filename="../optionsdialog.cpp" line="186"/>
        <source>Automatically open the Bitcoin client port on the router. This only works when your router supports UPnP and it is enabled.</source>
        <translation type="unfinished"></translation>
    </message>
    <message>
        <location filename="../optionsdialog.cpp" line="189"/>
        <source>&amp;Connect through SOCKS4 proxy:</source>
        <translation type="unfinished"></translation>
    </message>
    <message>
        <location filename="../optionsdialog.cpp" line="190"/>
        <source>Connect to the Bitcoin network through a SOCKS4 proxy (e.g. when connecting through Tor)</source>
        <translation type="unfinished"></translation>
    </message>
    <message>
        <location filename="../optionsdialog.cpp" line="195"/>
        <source>Proxy &amp;IP: </source>
        <translation type="unfinished"></translation>
    </message>
    <message>
        <location filename="../optionsdialog.cpp" line="201"/>
        <source>IP address of the proxy (e.g. 127.0.0.1)</source>
        <translation type="unfinished"></translation>
    </message>
    <message>
        <location filename="../optionsdialog.cpp" line="204"/>
        <source>&amp;Port: </source>
        <translation type="unfinished"></translation>
    </message>
    <message>
        <location filename="../optionsdialog.cpp" line="210"/>
        <source>Port of the proxy (e.g. 1234)</source>
        <translation type="unfinished"></translation>
    </message>
    <message>
        <location filename="../optionsdialog.cpp" line="216"/>
        <source>Optional transaction fee per kB that helps make sure your transactions are processed quickly. Most transactions are 1 kB. Fee 0.01 recommended.</source>
        <translation type="unfinished"></translation>
    </message>
    <message>
        <location filename="../optionsdialog.cpp" line="222"/>
        <source>Pay transaction &amp;fee</source>
        <translation type="unfinished"></translation>
    </message>
    <message>
        <location filename="../optionsdialog.cpp" line="232"/>
        <source>Detach databases at shutdown</source>
        <translation type="unfinished"></translation>
    </message>
    <message>
        <location filename="../optionsdialog.cpp" line="233"/>
        <source>Detach block and address databases at shutdown. This means they can be moved to another data directory, but it slows down shutdown. The wallet is always detached.</source>
        <translation type="unfinished"></translation>
    </message>
</context>
<context>
    <name>MessagePage</name>
    <message>
        <location filename="../forms/messagepage.ui" line="14"/>
        <source>Message</source>
        <translation type="unfinished"></translation>
    </message>
    <message>
        <location filename="../forms/messagepage.ui" line="20"/>
        <source>You can sign messages with your addresses to prove you own them. Be careful not to sign anything vague, as phishing attacks may try to trick you into signing your identity over to them. Only sign fully-detailed statements you agree to.</source>
        <translation type="unfinished"></translation>
    </message>
    <message>
        <location filename="../forms/messagepage.ui" line="38"/>
        <source>The address to sign the message with  (e.g. 1NS17iag9jJgTHD1VXjvLCEnZuQ3rJDE9L)</source>
        <translation type="unfinished"></translation>
    </message>
    <message>
        <location filename="../forms/messagepage.ui" line="48"/>
        <source>Choose adress from address book</source>
        <translation type="unfinished"></translation>
    </message>
    <message>
        <location filename="../forms/messagepage.ui" line="58"/>
        <source>Alt+A</source>
        <translation type="unfinished"></translation>
    </message>
    <message>
        <location filename="../forms/messagepage.ui" line="71"/>
        <source>Paste address from clipboard</source>
        <translation type="unfinished"></translation>
    </message>
    <message>
        <location filename="../forms/messagepage.ui" line="81"/>
        <source>Alt+P</source>
        <translation type="unfinished"></translation>
    </message>
    <message>
        <location filename="../forms/messagepage.ui" line="93"/>
        <source>Enter the message you want to sign here</source>
        <translation type="unfinished"></translation>
    </message>
    <message>
        <location filename="../forms/messagepage.ui" line="105"/>
        <source>Click &quot;Sign Message&quot; to get signature</source>
        <translation type="unfinished"></translation>
    </message>
    <message>
        <location filename="../forms/messagepage.ui" line="117"/>
        <source>Sign a message to prove you own this address</source>
        <translation type="unfinished"></translation>
    </message>
    <message>
        <location filename="../forms/messagepage.ui" line="120"/>
        <source>&amp;Sign Message</source>
        <translation type="unfinished"></translation>
    </message>
    <message>
        <location filename="../forms/messagepage.ui" line="131"/>
        <source>Copy the current signature to the system clipboard</source>
        <translation type="unfinished"></translation>
    </message>
    <message>
        <location filename="../forms/messagepage.ui" line="134"/>
        <source>&amp;Copy to Clipboard</source>
        <translation type="unfinished"></translation>
    </message>
    <message>
        <location filename="../messagepage.cpp" line="74"/>
        <location filename="../messagepage.cpp" line="89"/>
        <location filename="../messagepage.cpp" line="101"/>
        <source>Error signing</source>
        <translation type="unfinished"></translation>
    </message>
    <message>
        <location filename="../messagepage.cpp" line="74"/>
        <source>%1 is not a valid address.</source>
        <translation type="unfinished"></translation>
    </message>
    <message>
        <location filename="../messagepage.cpp" line="89"/>
        <source>Private key for %1 is not available.</source>
        <translation type="unfinished"></translation>
    </message>
    <message>
        <location filename="../messagepage.cpp" line="101"/>
        <source>Sign failed</source>
        <translation type="unfinished"></translation>
    </message>
</context>
<context>
    <name>OptionsDialog</name>
    <message>
        <location filename="../optionsdialog.cpp" line="80"/>
        <source>Main</source>
        <translation type="unfinished"></translation>
    </message>
    <message>
        <location filename="../optionsdialog.cpp" line="85"/>
        <source>Display</source>
        <translation type="unfinished"></translation>
    </message>
    <message>
        <location filename="../optionsdialog.cpp" line="105"/>
        <source>Options</source>
        <translation>Opcions</translation>
    </message>
</context>
<context>
    <name>OverviewPage</name>
    <message>
        <location filename="../forms/overviewpage.ui" line="14"/>
        <source>Form</source>
        <translation type="unfinished"></translation>
    </message>
    <message>
        <location filename="../forms/overviewpage.ui" line="40"/>
        <source>Balance:</source>
        <translation>Balanç:</translation>
    </message>
    <message>
        <location filename="../forms/overviewpage.ui" line="54"/>
        <source>Number of transactions:</source>
        <translation type="unfinished"></translation>
    </message>
    <message>
        <location filename="../forms/overviewpage.ui" line="61"/>
        <source>0</source>
        <translation></translation>
    </message>
    <message>
        <location filename="../forms/overviewpage.ui" line="68"/>
        <source>Unconfirmed:</source>
        <translation>Sense confirmar:</translation>
    </message>
    <message>
        <location filename="../forms/overviewpage.ui" line="88"/>
        <source>Wallet</source>
        <translation type="unfinished"></translation>
    </message>
    <message>
        <location filename="../forms/overviewpage.ui" line="124"/>
        <source>&lt;b&gt;Recent transactions&lt;/b&gt;</source>
        <translation type="unfinished"></translation>
    </message>
    <message>
        <location filename="../overviewpage.cpp" line="103"/>
        <source>Your current balance</source>
        <translation>El seu balanç actual</translation>
    </message>
    <message>
        <location filename="../overviewpage.cpp" line="108"/>
        <source>Total of transactions that have yet to be confirmed, and do not yet count toward the current balance</source>
        <translation type="unfinished"></translation>
    </message>
    <message>
        <location filename="../overviewpage.cpp" line="111"/>
        <source>Total number of transactions in wallet</source>
        <translation type="unfinished"></translation>
    </message>
</context>
<context>
    <name>QRCodeDialog</name>
    <message>
        <location filename="../forms/qrcodedialog.ui" line="14"/>
        <source>Dialog</source>
        <translation type="unfinished"></translation>
    </message>
    <message>
        <location filename="../forms/qrcodedialog.ui" line="32"/>
        <source>QR Code</source>
        <translation type="unfinished"></translation>
    </message>
    <message>
        <location filename="../forms/qrcodedialog.ui" line="55"/>
        <source>Request Payment</source>
        <translation type="unfinished"></translation>
    </message>
    <message>
        <location filename="../forms/qrcodedialog.ui" line="70"/>
        <source>Amount:</source>
        <translation type="unfinished"></translation>
    </message>
    <message>
        <location filename="../forms/qrcodedialog.ui" line="105"/>
        <source>BTC</source>
        <translation></translation>
    </message>
    <message>
        <location filename="../forms/qrcodedialog.ui" line="121"/>
        <source>Label:</source>
        <translation>Etiqueta:</translation>
    </message>
    <message>
        <location filename="../forms/qrcodedialog.ui" line="144"/>
        <source>Message:</source>
        <translation type="unfinished"></translation>
    </message>
    <message>
        <location filename="../forms/qrcodedialog.ui" line="186"/>
        <source>&amp;Save As...</source>
        <translation type="unfinished"></translation>
    </message>
    <message>
        <location filename="../qrcodedialog.cpp" line="46"/>
        <source>Error encoding URI into QR Code.</source>
        <translation type="unfinished"></translation>
    </message>
    <message>
        <location filename="../qrcodedialog.cpp" line="64"/>
        <source>Resulting URI too long, try to reduce the text for label / message.</source>
        <translation type="unfinished"></translation>
    </message>
    <message>
        <location filename="../qrcodedialog.cpp" line="121"/>
        <source>Save Image...</source>
        <translation type="unfinished"></translation>
    </message>
    <message>
        <location filename="../qrcodedialog.cpp" line="121"/>
        <source>PNG Images (*.png)</source>
        <translation type="unfinished"></translation>
    </message>
</context>
<context>
    <name>SendCoinsDialog</name>
    <message>
        <location filename="../forms/sendcoinsdialog.ui" line="14"/>
        <location filename="../sendcoinsdialog.cpp" line="123"/>
        <location filename="../sendcoinsdialog.cpp" line="128"/>
        <location filename="../sendcoinsdialog.cpp" line="133"/>
        <location filename="../sendcoinsdialog.cpp" line="138"/>
        <location filename="../sendcoinsdialog.cpp" line="144"/>
        <location filename="../sendcoinsdialog.cpp" line="149"/>
        <location filename="../sendcoinsdialog.cpp" line="154"/>
        <source>Send Coins</source>
        <translation>Enviar monedes</translation>
    </message>
    <message>
        <location filename="../forms/sendcoinsdialog.ui" line="64"/>
        <source>Send to multiple recipients at once</source>
        <translation type="unfinished"></translation>
    </message>
    <message>
        <location filename="../forms/sendcoinsdialog.ui" line="67"/>
        <source>&amp;Add recipient...</source>
        <translation type="unfinished"></translation>
    </message>
    <message>
        <location filename="../forms/sendcoinsdialog.ui" line="84"/>
        <source>Remove all transaction fields</source>
        <translation type="unfinished"></translation>
    </message>
    <message>
        <location filename="../forms/sendcoinsdialog.ui" line="87"/>
        <source>Clear all</source>
        <translation type="unfinished"></translation>
    </message>
    <message>
        <location filename="../forms/sendcoinsdialog.ui" line="106"/>
        <source>Balance:</source>
        <translation>Balanç:</translation>
    </message>
    <message>
        <location filename="../forms/sendcoinsdialog.ui" line="144"/>
        <source>Confirm the send action</source>
        <translation type="unfinished"></translation>
    </message>
    <message>
        <location filename="../forms/sendcoinsdialog.ui" line="147"/>
        <source>&amp;Send</source>
        <translation type="unfinished"></translation>
    </message>
    <message>
        <location filename="../sendcoinsdialog.cpp" line="129"/>
        <source>The amount to pay must be larger than 0.</source>
        <translation>La quantitat a pagar ha de ser major que 0.</translation>
    </message>
    <message>
        <location filename="../forms/sendcoinsdialog.ui" line="113"/>
        <source>123.456 BTC</source>
        <translation></translation>
    </message>
    <message>
        <location filename="../sendcoinsdialog.cpp" line="95"/>
        <source>&lt;b&gt;%1&lt;/b&gt; to %2 (%3)</source>
        <translation type="unfinished"></translation>
    </message>
    <message>
        <location filename="../sendcoinsdialog.cpp" line="100"/>
        <source>Confirm send coins</source>
        <translation type="unfinished"></translation>
    </message>
    <message>
        <location filename="../sendcoinsdialog.cpp" line="101"/>
        <source> and </source>
        <translation type="unfinished"> i </translation>
    </message>
    <message>
        <location filename="../sendcoinsdialog.cpp" line="101"/>
        <source>Are you sure you want to send %1?</source>
        <translation type="unfinished"></translation>
    </message>
    <message>
        <location filename="../sendcoinsdialog.cpp" line="124"/>
        <source>The recipient address is not valid, please recheck.</source>
        <translation type="unfinished"></translation>
    </message>
    <message>
        <location filename="../sendcoinsdialog.cpp" line="134"/>
        <source>The amount exceeds your balance.</source>
        <translation>Import superi el saldo de la seva compte.</translation>
    </message>
    <message>
        <location filename="../sendcoinsdialog.cpp" line="134"/>
        <source>The amount exceeds your balance.</source>
        <translation>Import superi el saldo de la seva compte.</translation>
    </message>
    <message>
        <location filename="../sendcoinsdialog.cpp" line="139"/>
        <source>The total exceeds your balance when the %1 transaction fee is included.</source>
        <translation type="unfinished"></translation>
    </message>
    <message>
        <location filename="../sendcoinsdialog.cpp" line="145"/>
        <source>Duplicate address found, can only send to each address once per send operation.</source>
        <translation type="unfinished"></translation>
    </message>
    <message>
        <location filename="../sendcoinsdialog.cpp" line="150"/>
        <source>Error: Transaction creation failed.</source>
        <translation type="unfinished"></translation>
    </message>
    <message>
        <location filename="../sendcoinsdialog.cpp" line="155"/>
        <source>Error: The transaction was rejected. This might happen if some of the coins in your wallet were already spent, such as if you used a copy of wallet.dat and coins were spent in the copy but not marked as spent here.</source>
        <translation type="unfinished"></translation>
    </message>
</context>
<context>
    <name>SendCoinsEntry</name>
    <message>
        <location filename="../forms/sendcoinsentry.ui" line="14"/>
        <source>Form</source>
        <translation type="unfinished"></translation>
    </message>
    <message>
        <location filename="../forms/sendcoinsentry.ui" line="29"/>
        <source>A&amp;mount:</source>
        <translation type="unfinished"></translation>
    </message>
    <message>
        <location filename="../forms/sendcoinsentry.ui" line="42"/>
        <source>Pay &amp;To:</source>
        <translation type="unfinished"></translation>
    </message>
    <message>
        <location filename="../forms/sendcoinsentry.ui" line="66"/>
        <location filename="../sendcoinsentry.cpp" line="26"/>
        <source>Enter a label for this address to add it to your address book</source>
        <translation type="unfinished"></translation>
    </message>
    <message>
        <location filename="../forms/sendcoinsentry.ui" line="75"/>
        <source>&amp;Label:</source>
        <translation type="unfinished">&amp;Etiqueta:</translation>
    </message>
    <message>
        <location filename="../forms/sendcoinsentry.ui" line="93"/>
        <source>The address to send the payment to  (e.g. 1NS17iag9jJgTHD1VXjvLCEnZuQ3rJDE9L)</source>
        <translation type="unfinished"></translation>
    </message>
    <message>
        <location filename="../forms/sendcoinsentry.ui" line="103"/>
        <source>Choose address from address book</source>
        <translation type="unfinished"></translation>
    </message>
    <message>
        <location filename="../forms/sendcoinsentry.ui" line="113"/>
        <source>Alt+A</source>
        <translation type="unfinished"></translation>
    </message>
    <message>
        <location filename="../forms/sendcoinsentry.ui" line="120"/>
        <source>Paste address from clipboard</source>
        <translation type="unfinished"></translation>
    </message>
    <message>
        <location filename="../forms/sendcoinsentry.ui" line="130"/>
        <source>Alt+P</source>
        <translation type="unfinished"></translation>
    </message>
    <message>
        <location filename="../forms/sendcoinsentry.ui" line="137"/>
        <source>Remove this recipient</source>
        <translation type="unfinished"></translation>
    </message>
    <message>
        <location filename="../sendcoinsentry.cpp" line="25"/>
        <source>Enter a Bitcoin address (e.g. 1NS17iag9jJgTHD1VXjvLCEnZuQ3rJDE9L)</source>
        <translation type="unfinished"></translation>
    </message>
</context>
<context>
    <name>TransactionDesc</name>
    <message>
        <location filename="../transactiondesc.cpp" line="20"/>
        <source>Open for %1 blocks</source>
        <translation type="unfinished"></translation>
    </message>
    <message>
        <location filename="../transactiondesc.cpp" line="22"/>
        <source>Open until %1</source>
        <translation type="unfinished"></translation>
    </message>
    <message>
        <location filename="../transactiondesc.cpp" line="28"/>
        <source>%1/offline?</source>
        <translation type="unfinished"></translation>
    </message>
    <message>
        <location filename="../transactiondesc.cpp" line="30"/>
        <source>%1/unconfirmed</source>
        <translation type="unfinished"></translation>
    </message>
    <message>
        <location filename="../transactiondesc.cpp" line="32"/>
        <source>%1 confirmations</source>
        <translation type="unfinished"></translation>
    </message>
    <message>
        <location filename="../transactiondesc.cpp" line="50"/>
        <source>&lt;b&gt;Status:&lt;/b&gt; </source>
        <translation type="unfinished"></translation>
    </message>
    <message>
        <location filename="../transactiondesc.cpp" line="55"/>
        <source>, has not been successfully broadcast yet</source>
        <translation type="unfinished"></translation>
    </message>
    <message>
        <location filename="../transactiondesc.cpp" line="57"/>
        <source>, broadcast through %1 node</source>
        <translation type="unfinished"></translation>
    </message>
    <message>
        <location filename="../transactiondesc.cpp" line="59"/>
        <source>, broadcast through %1 nodes</source>
        <translation type="unfinished"></translation>
    </message>
    <message>
        <location filename="../transactiondesc.cpp" line="63"/>
        <source>&lt;b&gt;Date:&lt;/b&gt; </source>
        <translation type="unfinished"></translation>
    </message>
    <message>
        <location filename="../transactiondesc.cpp" line="70"/>
        <source>&lt;b&gt;Source:&lt;/b&gt; Generated&lt;br&gt;</source>
        <translation type="unfinished"></translation>
    </message>
    <message>
        <location filename="../transactiondesc.cpp" line="76"/>
        <location filename="../transactiondesc.cpp" line="93"/>
        <source>&lt;b&gt;From:&lt;/b&gt; </source>
        <translation type="unfinished"></translation>
    </message>
    <message>
        <location filename="../transactiondesc.cpp" line="93"/>
        <source>unknown</source>
        <translation type="unfinished"></translation>
    </message>
    <message>
        <location filename="../transactiondesc.cpp" line="94"/>
        <location filename="../transactiondesc.cpp" line="117"/>
        <location filename="../transactiondesc.cpp" line="176"/>
        <source>&lt;b&gt;To:&lt;/b&gt; </source>
        <translation type="unfinished"></translation>
    </message>
    <message>
        <location filename="../transactiondesc.cpp" line="97"/>
        <source> (yours, label: </source>
        <translation type="unfinished"></translation>
    </message>
    <message>
        <location filename="../transactiondesc.cpp" line="99"/>
        <source> (yours)</source>
        <translation type="unfinished"></translation>
    </message>
    <message>
        <location filename="../transactiondesc.cpp" line="134"/>
        <location filename="../transactiondesc.cpp" line="148"/>
        <location filename="../transactiondesc.cpp" line="193"/>
        <location filename="../transactiondesc.cpp" line="210"/>
        <source>&lt;b&gt;Credit:&lt;/b&gt; </source>
        <translation type="unfinished"></translation>
    </message>
    <message>
        <location filename="../transactiondesc.cpp" line="136"/>
        <source>(%1 matures in %2 more blocks)</source>
        <translation type="unfinished"></translation>
    </message>
    <message>
        <location filename="../transactiondesc.cpp" line="140"/>
        <source>(not accepted)</source>
        <translation type="unfinished"></translation>
    </message>
    <message>
        <location filename="../transactiondesc.cpp" line="184"/>
        <location filename="../transactiondesc.cpp" line="192"/>
        <location filename="../transactiondesc.cpp" line="207"/>
        <source>&lt;b&gt;Debit:&lt;/b&gt; </source>
        <translation type="unfinished"></translation>
    </message>
    <message>
        <location filename="../transactiondesc.cpp" line="198"/>
        <source>&lt;b&gt;Transaction fee:&lt;/b&gt; </source>
        <translation type="unfinished"></translation>
    </message>
    <message>
        <location filename="../transactiondesc.cpp" line="214"/>
        <source>&lt;b&gt;Net amount:&lt;/b&gt; </source>
        <translation type="unfinished"></translation>
    </message>
    <message>
        <location filename="../transactiondesc.cpp" line="220"/>
        <source>Message:</source>
        <translation type="unfinished"></translation>
    </message>
    <message>
        <location filename="../transactiondesc.cpp" line="222"/>
        <source>Comment:</source>
        <translation type="unfinished"></translation>
    </message>
    <message>
        <location filename="../transactiondesc.cpp" line="224"/>
        <source>Transaction ID:</source>
        <translation type="unfinished"></translation>
    </message>
    <message>
        <location filename="../transactiondesc.cpp" line="227"/>
        <source>Generated coins must wait 120 blocks before they can be spent.  When you generated this block, it was broadcast to the network to be added to the block chain.  If it fails to get into the chain, it will change to &quot;not accepted&quot; and not be spendable.  This may occasionally happen if another node generates a block within a few seconds of yours.</source>
        <translation type="unfinished"></translation>
    </message>
</context>
<context>
    <name>TransactionDescDialog</name>
    <message>
        <location filename="../forms/transactiondescdialog.ui" line="14"/>
        <source>Transaction details</source>
        <translation type="unfinished"></translation>
    </message>
    <message>
        <location filename="../forms/transactiondescdialog.ui" line="20"/>
        <source>This pane shows a detailed description of the transaction</source>
        <translation type="unfinished"></translation>
    </message>
</context>
<context>
    <name>TransactionTableModel</name>
    <message>
        <location filename="../transactiontablemodel.cpp" line="214"/>
        <source>Address</source>
        <translation>Direcció</translation>
    </message>
    <message>
        <location filename="../transactiontablemodel.cpp" line="214"/>
        <source>Date</source>
        <translation type="unfinished"></translation>
    </message>
    <message>
        <location filename="../transactiontablemodel.cpp" line="214"/>
        <source>Type</source>
        <translation type="unfinished"></translation>
    </message>
    <message>
        <location filename="../transactiontablemodel.cpp" line="214"/>
        <source>Amount</source>
        <translation type="unfinished"></translation>
    </message>
    <message numerus="yes">
        <location filename="../transactiontablemodel.cpp" line="277"/>
        <source>Open for %n block(s)</source>
        <translation type="unfinished">
            <numerusform></numerusform>
            <numerusform></numerusform>
            <numerusform></numerusform>
        </translation>
    </message>
    <message>
        <location filename="../transactiontablemodel.cpp" line="280"/>
        <source>Open until %1</source>
        <translation type="unfinished"></translation>
    </message>
    <message>
        <location filename="../transactiontablemodel.cpp" line="283"/>
        <source>Offline (%1 confirmations)</source>
        <translation type="unfinished"></translation>
    </message>
    <message>
        <location filename="../transactiontablemodel.cpp" line="286"/>
        <source>Unconfirmed (%1 of %2 confirmations)</source>
        <translation type="unfinished"></translation>
    </message>
    <message>
        <location filename="../transactiontablemodel.cpp" line="289"/>
        <source>Confirmed (%1 confirmations)</source>
        <translation type="unfinished"></translation>
    </message>
    <message numerus="yes">
        <location filename="../transactiontablemodel.cpp" line="297"/>
        <source>Mined balance will be available in %n more blocks</source>
        <translation type="unfinished">
            <numerusform></numerusform>
            <numerusform></numerusform>
            <numerusform></numerusform>
        </translation>
    </message>
    <message>
        <location filename="../transactiontablemodel.cpp" line="303"/>
        <source>This block was not received by any other nodes and will probably not be accepted!</source>
        <translation type="unfinished"></translation>
    </message>
    <message>
        <location filename="../transactiontablemodel.cpp" line="306"/>
        <source>Generated but not accepted</source>
        <translation type="unfinished"></translation>
    </message>
    <message>
        <location filename="../transactiontablemodel.cpp" line="349"/>
        <source>Received with</source>
        <translation type="unfinished"></translation>
    </message>
    <message>
        <location filename="../transactiontablemodel.cpp" line="351"/>
        <source>Received from</source>
        <translation type="unfinished"></translation>
    </message>
    <message>
        <location filename="../transactiontablemodel.cpp" line="354"/>
        <source>Sent to</source>
        <translation type="unfinished"></translation>
    </message>
    <message>
        <location filename="../transactiontablemodel.cpp" line="356"/>
        <source>Payment to yourself</source>
        <translation type="unfinished"></translation>
    </message>
    <message>
        <location filename="../transactiontablemodel.cpp" line="358"/>
        <source>Mined</source>
        <translation type="unfinished"></translation>
    </message>
    <message>
        <location filename="../transactiontablemodel.cpp" line="396"/>
        <source>(n/a)</source>
        <translation type="unfinished"></translation>
    </message>
    <message>
        <location filename="../transactiontablemodel.cpp" line="595"/>
        <source>Transaction status. Hover over this field to show number of confirmations.</source>
        <translation type="unfinished"></translation>
    </message>
    <message>
        <location filename="../transactiontablemodel.cpp" line="597"/>
        <source>Date and time that the transaction was received.</source>
        <translation type="unfinished"></translation>
    </message>
    <message>
        <location filename="../transactiontablemodel.cpp" line="599"/>
        <source>Type of transaction.</source>
        <translation type="unfinished"></translation>
    </message>
    <message>
        <location filename="../transactiontablemodel.cpp" line="601"/>
        <source>Destination address of transaction.</source>
        <translation type="unfinished"></translation>
    </message>
    <message>
        <location filename="../transactiontablemodel.cpp" line="603"/>
        <source>Amount removed from or added to balance.</source>
        <translation type="unfinished"></translation>
    </message>
</context>
<context>
    <name>TransactionView</name>
    <message>
        <location filename="../transactionview.cpp" line="55"/>
        <location filename="../transactionview.cpp" line="71"/>
        <source>All</source>
        <translation type="unfinished"></translation>
    </message>
    <message>
        <location filename="../transactionview.cpp" line="56"/>
        <source>Today</source>
        <translation type="unfinished"></translation>
    </message>
    <message>
        <location filename="../transactionview.cpp" line="57"/>
        <source>This week</source>
        <translation type="unfinished"></translation>
    </message>
    <message>
        <location filename="../transactionview.cpp" line="58"/>
        <source>This month</source>
        <translation type="unfinished"></translation>
    </message>
    <message>
        <location filename="../transactionview.cpp" line="59"/>
        <source>Last month</source>
        <translation type="unfinished"></translation>
    </message>
    <message>
        <location filename="../transactionview.cpp" line="60"/>
        <source>This year</source>
        <translation type="unfinished"></translation>
    </message>
    <message>
        <location filename="../transactionview.cpp" line="61"/>
        <source>Range...</source>
        <translation type="unfinished"></translation>
    </message>
    <message>
        <location filename="../transactionview.cpp" line="72"/>
        <source>Received with</source>
        <translation type="unfinished"></translation>
    </message>
    <message>
        <location filename="../transactionview.cpp" line="74"/>
        <source>Sent to</source>
        <translation type="unfinished"></translation>
    </message>
    <message>
        <location filename="../transactionview.cpp" line="76"/>
        <source>To yourself</source>
        <translation type="unfinished"></translation>
    </message>
    <message>
        <location filename="../transactionview.cpp" line="77"/>
        <source>Mined</source>
        <translation type="unfinished"></translation>
    </message>
    <message>
        <location filename="../transactionview.cpp" line="78"/>
        <source>Other</source>
        <translation type="unfinished"></translation>
    </message>
    <message>
        <location filename="../transactionview.cpp" line="84"/>
        <source>Enter address or label to search</source>
        <translation type="unfinished"></translation>
    </message>
    <message>
        <location filename="../transactionview.cpp" line="90"/>
        <source>Min amount</source>
        <translation type="unfinished"></translation>
    </message>
    <message>
        <location filename="../transactionview.cpp" line="124"/>
        <source>Copy address</source>
        <translation type="unfinished"></translation>
    </message>
    <message>
        <location filename="../transactionview.cpp" line="125"/>
        <source>Copy label</source>
        <translation type="unfinished"></translation>
    </message>
    <message>
        <location filename="../transactionview.cpp" line="126"/>
        <source>Copy amount</source>
        <translation type="unfinished"></translation>
    </message>
    <message>
        <location filename="../transactionview.cpp" line="127"/>
        <source>Edit label</source>
        <translation type="unfinished"></translation>
    </message>
    <message>
        <location filename="../transactionview.cpp" line="128"/>
        <source>Show details...</source>
        <translation type="unfinished"></translation>
    </message>
    <message>
        <location filename="../transactionview.cpp" line="270"/>
        <source>Export Transaction Data</source>
        <translation type="unfinished"></translation>
    </message>
    <message>
        <location filename="../transactionview.cpp" line="271"/>
        <source>Comma separated file (*.csv)</source>
        <translation type="unfinished"></translation>
    </message>
    <message>
        <location filename="../transactionview.cpp" line="279"/>
        <source>Confirmed</source>
        <translation type="unfinished"></translation>
    </message>
    <message>
        <location filename="../transactionview.cpp" line="280"/>
        <source>Date</source>
        <translation type="unfinished"></translation>
    </message>
    <message>
        <location filename="../transactionview.cpp" line="281"/>
        <source>Type</source>
        <translation type="unfinished"></translation>
    </message>
    <message>
        <location filename="../transactionview.cpp" line="283"/>
        <source>Address</source>
        <translation>Direcció</translation>
    </message>
    <message>
        <location filename="../transactionview.cpp" line="284"/>
        <source>Amount</source>
        <translation type="unfinished"></translation>
    </message>
    <message>
        <location filename="../transactionview.cpp" line="285"/>
        <source>ID</source>
        <translation type="unfinished"></translation>
    </message>
    <message>
        <location filename="../transactionview.cpp" line="289"/>
        <source>Error exporting</source>
        <translation type="unfinished"></translation>
    </message>
    <message>
        <location filename="../transactionview.cpp" line="289"/>
        <source>Could not write to file %1.</source>
        <translation type="unfinished"></translation>
    </message>
    <message>
        <location filename="../transactionview.cpp" line="384"/>
        <source>Range:</source>
        <translation type="unfinished"></translation>
    </message>
    <message>
        <location filename="../transactionview.cpp" line="392"/>
        <source>to</source>
        <translation type="unfinished"></translation>
    </message>
    <message>
        <location filename="../transactionview.cpp" line="282"/>
        <source>Label</source>
        <translation>Etiqueta</translation>
    </message>
</context>
<context>
    <name>WalletModel</name>
    <message>
        <location filename="../walletmodel.cpp" line="142"/>
        <source>Sending...</source>
        <translation>L&apos;enviament de ...</translation>
    </message>
</context>
<context>
    <name>bitcoin-core</name>
    <message>
        <location filename="../bitcoinstrings.cpp" line="8"/>
<<<<<<< HEAD
        <source>Error: Wallet locked, unable to create transaction  </source>
        <translation type="unfinished"></translation>
=======
        <source>Bitcoin version</source>
        <translation type="unfinished">Bitcoin versió</translation>
>>>>>>> 423cece2
    </message>
    <message>
        <location filename="../bitcoinstrings.cpp" line="9"/>
        <source>Error: This transaction requires a transaction fee of at least %s because of its amount, complexity, or use of recently received funds  </source>
        <translation type="unfinished"></translation>
    </message>
    <message>
        <location filename="../bitcoinstrings.cpp" line="12"/>
        <source>Error: Transaction creation failed  </source>
        <translation type="unfinished"></translation>
    </message>
    <message>
        <location filename="../bitcoinstrings.cpp" line="13"/>
        <source>Sending...</source>
        <translation>L&apos;enviament de ...</translation>
    </message>
    <message>
        <location filename="../bitcoinstrings.cpp" line="14"/>
        <source>Error: The transaction was rejected.  This might happen if some of the coins in your wallet were already spent, such as if you used a copy of wallet.dat and coins were spent in the copy but not marked as spent here.</source>
        <translation type="unfinished"></translation>
    </message>
    <message>
        <location filename="../bitcoinstrings.cpp" line="18"/>
        <source>Invalid amount</source>
        <translation type="unfinished"></translation>
    </message>
    <message>
        <location filename="../bitcoinstrings.cpp" line="19"/>
        <source>Insufficient funds</source>
        <translation type="unfinished"></translation>
    </message>
    <message>
        <location filename="../bitcoinstrings.cpp" line="20"/>
        <source>Warning: Disk space is low</source>
        <translation type="unfinished"></translation>
    </message>
    <message>
        <location filename="../bitcoinstrings.cpp" line="21"/>
        <source>To use the %s option</source>
        <translation type="unfinished"></translation>
    </message>
    <message>
        <location filename="../bitcoinstrings.cpp" line="22"/>
        <source>%s, you must set a rpcpassword in the configuration file:
 %s
It is recommended you use the following random password:
rpcuser=bitcoinrpc
rpcpassword=%s
(you do not need to remember this password)
If the file does not exist, create it with owner-readable-only file permissions.
</source>
        <translation type="unfinished"></translation>
    </message>
    <message>
        <location filename="../bitcoinstrings.cpp" line="31"/>
        <source>Error</source>
        <translation type="unfinished"></translation>
    </message>
    <message>
        <location filename="../bitcoinstrings.cpp" line="32"/>
        <source>An error occurred while setting up the RPC port %i for listening: %s</source>
        <translation type="unfinished"></translation>
    </message>
    <message>
        <location filename="../bitcoinstrings.cpp" line="33"/>
        <source>You must set rpcpassword=&lt;password&gt; in the configuration file:
%s
If the file does not exist, create it with owner-readable-only file permissions.</source>
        <translation type="unfinished"></translation>
    </message>
    <message>
        <location filename="../bitcoinstrings.cpp" line="38"/>
        <source>Warning: Please check that your computer&apos;s date and time are correct.  If your clock is wrong Bitcoin will not work properly.</source>
        <translation type="unfinished"></translation>
    </message>
    <message>
        <location filename="../bitcoinstrings.cpp" line="41"/>
        <source>Bitcoin version</source>
        <translation type="unfinished"></translation>
    </message>
    <message>
        <location filename="../bitcoinstrings.cpp" line="42"/>
        <source>Usage:</source>
        <translation type="unfinished"></translation>
    </message>
    <message>
        <location filename="../bitcoinstrings.cpp" line="43"/>
        <source>Send command to -server or bitcoind</source>
        <translation type="unfinished"></translation>
    </message>
    <message>
        <location filename="../bitcoinstrings.cpp" line="44"/>
        <source>List commands</source>
        <translation type="unfinished"></translation>
    </message>
    <message>
        <location filename="../bitcoinstrings.cpp" line="45"/>
        <source>Get help for a command</source>
        <translation type="unfinished"></translation>
    </message>
    <message>
        <location filename="../bitcoinstrings.cpp" line="46"/>
        <source>Options:</source>
        <translation type="unfinished">Opcions:</translation>
    </message>
    <message>
        <location filename="../bitcoinstrings.cpp" line="47"/>
        <source>Specify configuration file (default: bitcoin.conf)</source>
        <translation type="unfinished"></translation>
    </message>
    <message>
        <location filename="../bitcoinstrings.cpp" line="48"/>
        <source>Specify pid file (default: bitcoind.pid)</source>
        <translation type="unfinished"></translation>
    </message>
    <message>
        <location filename="../bitcoinstrings.cpp" line="49"/>
        <source>Generate coins</source>
        <translation type="unfinished"></translation>
    </message>
    <message>
        <location filename="../bitcoinstrings.cpp" line="50"/>
        <source>Don&apos;t generate coins</source>
        <translation type="unfinished"></translation>
    </message>
    <message>
        <location filename="../bitcoinstrings.cpp" line="51"/>
        <source>Start minimized</source>
        <translation type="unfinished"></translation>
    </message>
    <message>
        <location filename="../bitcoinstrings.cpp" line="52"/>
        <source>Show splash screen on startup (default: 1)</source>
        <translation type="unfinished"></translation>
    </message>
    <message>
        <location filename="../bitcoinstrings.cpp" line="53"/>
        <source>Specify data directory</source>
        <translation type="unfinished"></translation>
    </message>
    <message>
        <location filename="../bitcoinstrings.cpp" line="54"/>
        <source>Set database cache size in megabytes (default: 25)</source>
        <translation type="unfinished"></translation>
    </message>
    <message>
        <location filename="../bitcoinstrings.cpp" line="55"/>
        <source>Set database disk log size in megabytes (default: 100)</source>
        <translation type="unfinished"></translation>
    </message>
    <message>
        <location filename="../bitcoinstrings.cpp" line="56"/>
        <source>Specify connection timeout (in milliseconds)</source>
        <translation type="unfinished"></translation>
    </message>
    <message>
        <location filename="../bitcoinstrings.cpp" line="57"/>
        <source>Connect through socks4 proxy</source>
        <translation type="unfinished"></translation>
    </message>
    <message>
        <location filename="../bitcoinstrings.cpp" line="58"/>
        <source>Allow DNS lookups for addnode and connect</source>
        <translation type="unfinished"></translation>
    </message>
    <message>
        <location filename="../bitcoinstrings.cpp" line="59"/>
        <source>Listen for connections on &lt;port&gt; (default: 8333 or testnet: 18333)</source>
        <translation type="unfinished"></translation>
    </message>
    <message>
        <location filename="../bitcoinstrings.cpp" line="60"/>
        <source>Maintain at most &lt;n&gt; connections to peers (default: 125)</source>
        <translation type="unfinished"></translation>
    </message>
    <message>
        <location filename="../bitcoinstrings.cpp" line="61"/>
        <source>Add a node to connect to and attempt to keep the connection open</source>
        <translation type="unfinished"></translation>
    </message>
    <message>
        <location filename="../bitcoinstrings.cpp" line="62"/>
        <source>Connect only to the specified node</source>
        <translation type="unfinished"></translation>
    </message>
    <message>
        <location filename="../bitcoinstrings.cpp" line="63"/>
        <source>Find peers using internet relay chat (default: 0)</source>
        <translation type="unfinished"></translation>
    </message>
    <message>
        <location filename="../bitcoinstrings.cpp" line="64"/>
        <source>Accept connections from outside (default: 1)</source>
        <translation type="unfinished"></translation>
    </message>
    <message>
        <location filename="../bitcoinstrings.cpp" line="65"/>
        <source>Set language, for example &quot;de_DE&quot; (default: system locale)</source>
        <translation type="unfinished"></translation>
    </message>
    <message>
        <location filename="../bitcoinstrings.cpp" line="66"/>
        <source>Find peers using DNS lookup (default: 1)</source>
        <translation type="unfinished"></translation>
    </message>
    <message>
        <location filename="../bitcoinstrings.cpp" line="67"/>
        <source>Threshold for disconnecting misbehaving peers (default: 100)</source>
        <translation type="unfinished"></translation>
    </message>
    <message>
        <location filename="../bitcoinstrings.cpp" line="68"/>
        <source>Number of seconds to keep misbehaving peers from reconnecting (default: 86400)</source>
        <translation type="unfinished"></translation>
    </message>
    <message>
        <location filename="../bitcoinstrings.cpp" line="71"/>
        <source>Maximum per-connection receive buffer, &lt;n&gt;*1000 bytes (default: 10000)</source>
        <translation type="unfinished"></translation>
    </message>
    <message>
        <location filename="../bitcoinstrings.cpp" line="72"/>
        <source>Maximum per-connection send buffer, &lt;n&gt;*1000 bytes (default: 10000)</source>
        <translation type="unfinished"></translation>
    </message>
    <message>
        <location filename="../bitcoinstrings.cpp" line="73"/>
        <source>Use Universal Plug and Play to map the listening port (default: 1)</source>
        <translation type="unfinished"></translation>
    </message>
    <message>
        <location filename="../bitcoinstrings.cpp" line="74"/>
        <source>Use Universal Plug and Play to map the listening port (default: 0)</source>
        <translation type="unfinished"></translation>
    </message>
    <message>
        <location filename="../bitcoinstrings.cpp" line="75"/>
        <source>Detach block and address databases. Increases shutdown time (default: 0)</source>
        <translation type="unfinished"></translation>
    </message>
    <message>
        <location filename="../bitcoinstrings.cpp" line="77"/>
        <source>Fee per KB to add to transactions you send</source>
        <translation type="unfinished"></translation>
    </message>
    <message>
        <location filename="../bitcoinstrings.cpp" line="78"/>
        <source>Accept command line and JSON-RPC commands</source>
        <translation type="unfinished"></translation>
    </message>
    <message>
        <location filename="../bitcoinstrings.cpp" line="79"/>
        <source>Run in the background as a daemon and accept commands</source>
        <translation type="unfinished"></translation>
    </message>
    <message>
        <location filename="../bitcoinstrings.cpp" line="80"/>
        <source>Use the test network</source>
        <translation type="unfinished"></translation>
    </message>
    <message>
        <location filename="../bitcoinstrings.cpp" line="81"/>
        <source>Output extra debugging information</source>
        <translation type="unfinished"></translation>
    </message>
    <message>
        <location filename="../bitcoinstrings.cpp" line="82"/>
        <source>Prepend debug output with timestamp</source>
        <translation type="unfinished"></translation>
    </message>
    <message>
        <location filename="../bitcoinstrings.cpp" line="83"/>
        <source>Send trace/debug info to console instead of debug.log file</source>
        <translation type="unfinished"></translation>
    </message>
    <message>
        <location filename="../bitcoinstrings.cpp" line="84"/>
        <source>Send trace/debug info to debugger</source>
        <translation type="unfinished"></translation>
    </message>
    <message>
        <location filename="../bitcoinstrings.cpp" line="85"/>
        <source>Username for JSON-RPC connections</source>
        <translation type="unfinished"></translation>
    </message>
    <message>
        <location filename="../bitcoinstrings.cpp" line="86"/>
        <source>Password for JSON-RPC connections</source>
        <translation type="unfinished"></translation>
    </message>
    <message>
        <location filename="../bitcoinstrings.cpp" line="87"/>
        <source>Listen for JSON-RPC connections on &lt;port&gt; (default: 8332)</source>
        <translation type="unfinished"></translation>
    </message>
    <message>
        <location filename="../bitcoinstrings.cpp" line="88"/>
        <source>Allow JSON-RPC connections from specified IP address</source>
        <translation type="unfinished"></translation>
    </message>
    <message>
        <location filename="../bitcoinstrings.cpp" line="89"/>
        <source>Send commands to node running on &lt;ip&gt; (default: 127.0.0.1)</source>
        <translation type="unfinished"></translation>
    </message>
    <message>
        <location filename="../bitcoinstrings.cpp" line="90"/>
        <source>Execute command when the best block changes (%s in cmd is replaced by block hash)</source>
        <translation type="unfinished"></translation>
    </message>
    <message>
        <location filename="../bitcoinstrings.cpp" line="93"/>
        <source>Upgrade wallet to latest format</source>
        <translation type="unfinished"></translation>
    </message>
    <message>
        <location filename="../bitcoinstrings.cpp" line="94"/>
        <source>Set key pool size to &lt;n&gt; (default: 100)</source>
        <translation type="unfinished"></translation>
    </message>
    <message>
        <location filename="../bitcoinstrings.cpp" line="95"/>
        <source>Rescan the block chain for missing wallet transactions</source>
        <translation type="unfinished"></translation>
    </message>
    <message>
        <location filename="../bitcoinstrings.cpp" line="96"/>
        <source>How many blocks to check at startup (default: 2500, 0 = all)</source>
        <translation type="unfinished"></translation>
    </message>
    <message>
        <location filename="../bitcoinstrings.cpp" line="97"/>
        <source>How thorough the block verification is (0-6, default: 1)</source>
        <translation type="unfinished"></translation>
    </message>
    <message>
        <location filename="../bitcoinstrings.cpp" line="98"/>
        <source>
SSL options: (see the Bitcoin Wiki for SSL setup instructions)</source>
        <translation type="unfinished"></translation>
    </message>
    <message>
        <location filename="../bitcoinstrings.cpp" line="101"/>
        <source>Use OpenSSL (https) for JSON-RPC connections</source>
        <translation type="unfinished"></translation>
    </message>
    <message>
        <location filename="../bitcoinstrings.cpp" line="102"/>
        <source>Server certificate file (default: server.cert)</source>
        <translation type="unfinished"></translation>
    </message>
    <message>
        <location filename="../bitcoinstrings.cpp" line="103"/>
        <source>Server private key (default: server.pem)</source>
        <translation type="unfinished"></translation>
    </message>
    <message>
        <location filename="../bitcoinstrings.cpp" line="104"/>
        <source>Acceptable ciphers (default: TLSv1+HIGH:!SSLv2:!aNULL:!eNULL:!AH:!3DES:@STRENGTH)</source>
        <translation type="unfinished"></translation>
    </message>
    <message>
        <location filename="../bitcoinstrings.cpp" line="107"/>
        <source>This help message</source>
        <translation type="unfinished"></translation>
    </message>
    <message>
        <location filename="../bitcoinstrings.cpp" line="108"/>
        <source>Usage</source>
        <translation type="unfinished"></translation>
    </message>
    <message>
        <location filename="../bitcoinstrings.cpp" line="109"/>
        <source>Cannot obtain a lock on data directory %s.  Bitcoin is probably already running.</source>
        <translation type="unfinished"></translation>
    </message>
    <message>
        <location filename="../bitcoinstrings.cpp" line="112"/>
        <source>Bitcoin</source>
        <translation type="unfinished"></translation>
    </message>
    <message>
        <location filename="../bitcoinstrings.cpp" line="113"/>
        <source>Loading addresses...</source>
        <translation type="unfinished"></translation>
    </message>
    <message>
        <location filename="../bitcoinstrings.cpp" line="114"/>
        <source>Error loading addr.dat</source>
        <translation type="unfinished"></translation>
    </message>
    <message>
        <location filename="../bitcoinstrings.cpp" line="115"/>
        <source>Loading block index...</source>
        <translation type="unfinished"></translation>
    </message>
    <message>
        <location filename="../bitcoinstrings.cpp" line="116"/>
        <source>Error loading blkindex.dat</source>
        <translation type="unfinished"></translation>
    </message>
    <message>
        <location filename="../bitcoinstrings.cpp" line="117"/>
        <source>Loading wallet...</source>
        <translation type="unfinished"></translation>
    </message>
    <message>
        <location filename="../bitcoinstrings.cpp" line="118"/>
        <source>Error loading wallet.dat: Wallet corrupted</source>
        <translation type="unfinished"></translation>
    </message>
    <message>
        <location filename="../bitcoinstrings.cpp" line="119"/>
        <source>Error loading wallet.dat: Wallet requires newer version of Bitcoin</source>
        <translation type="unfinished"></translation>
    </message>
    <message>
        <location filename="../bitcoinstrings.cpp" line="120"/>
        <source>Wallet needed to be rewritten: restart Bitcoin to complete</source>
        <translation type="unfinished"></translation>
    </message>
    <message>
        <location filename="../bitcoinstrings.cpp" line="121"/>
        <source>Error loading wallet.dat</source>
        <translation type="unfinished"></translation>
    </message>
    <message>
        <location filename="../bitcoinstrings.cpp" line="122"/>
        <source>Cannot downgrade wallet</source>
        <translation type="unfinished"></translation>
    </message>
    <message>
        <location filename="../bitcoinstrings.cpp" line="123"/>
        <source>Cannot initialize keypool</source>
        <translation type="unfinished"></translation>
    </message>
    <message>
        <location filename="../bitcoinstrings.cpp" line="124"/>
        <source>Cannot write default address</source>
        <translation type="unfinished"></translation>
    </message>
    <message>
        <location filename="../bitcoinstrings.cpp" line="125"/>
        <source>Rescanning...</source>
        <translation type="unfinished"></translation>
    </message>
    <message>
        <location filename="../bitcoinstrings.cpp" line="126"/>
        <source>Done loading</source>
        <translation type="unfinished"></translation>
    </message>
    <message>
        <location filename="../bitcoinstrings.cpp" line="127"/>
        <source>Invalid -proxy address</source>
        <translation type="unfinished"></translation>
    </message>
    <message>
        <location filename="../bitcoinstrings.cpp" line="128"/>
        <source>Invalid amount for -paytxfee=&lt;amount&gt;</source>
        <translation type="unfinished"></translation>
    </message>
    <message>
        <location filename="../bitcoinstrings.cpp" line="129"/>
        <source>Warning: -paytxfee is set very high.  This is the transaction fee you will pay if you send a transaction.</source>
        <translation type="unfinished"></translation>
    </message>
    <message>
        <location filename="../bitcoinstrings.cpp" line="132"/>
        <source>Error: CreateThread(StartNode) failed</source>
        <translation type="unfinished"></translation>
    </message>
    <message>
        <location filename="../bitcoinstrings.cpp" line="133"/>
        <source>Unable to bind to port %d on this computer.  Bitcoin is probably already running.</source>
        <translation type="unfinished"></translation>
    </message>
</context>
</TS><|MERGE_RESOLUTION|>--- conflicted
+++ resolved
@@ -287,24 +287,9 @@
 <context>
     <name>BitcoinGUI</name>
     <message>
-<<<<<<< HEAD
         <location filename="../bitcoingui.cpp" line="506"/>
-=======
-        <location filename="../bitcoingui.cpp" line="146"/>
-        <location filename="../bitcoingui.cpp" line="478"/>
->>>>>>> 423cece2
         <source>Synchronizing with network...</source>
         <translation>Sincronització amb la xarxa ...</translation>
-    </message>
-    <message>
-        <location filename="../bitcoingui.cpp" line="71"/>
-        <source>Bitcoin Wallet</source>
-        <translation type="unfinished"></translation>
-    </message>
-    <message>
-        <location filename="../bitcoingui.cpp" line="185"/>
-        <source>&amp;Overview</source>
-        <translation type="unfinished"></translation>
     </message>
     <message>
         <location filename="../bitcoingui.cpp" line="186"/>
@@ -322,16 +307,7 @@
         <translation>Cerca a l&apos;historial de transaccions</translation>
     </message>
     <message>
-<<<<<<< HEAD
-        <location filename="../bitcoingui.cpp" line="197"/>
-        <source>&amp;Address Book</source>
-        <translation>llibreta d&apos;&amp;adreces</translation>
-    </message>
-    <message>
         <location filename="../bitcoingui.cpp" line="198"/>
-=======
-        <location filename="../bitcoingui.cpp" line="200"/>
->>>>>>> 423cece2
         <source>Edit the list of stored addresses and labels</source>
         <translation>Edita la llista d&apos;adreces emmagatzemada i etiquetes</translation>
     </message>
@@ -346,11 +322,6 @@
         <translation type="unfinished"></translation>
     </message>
     <message>
-        <location filename="../bitcoingui.cpp" line="209"/>
-        <source>&amp;Send coins</source>
-        <translation type="unfinished">&amp;Enviar monedes</translation>
-    </message>
-    <message>
         <location filename="../bitcoingui.cpp" line="210"/>
         <source>Send coins to a bitcoin address</source>
         <translation type="unfinished"></translation>
@@ -369,39 +340,6 @@
         <location filename="../bitcoingui.cpp" line="235"/>
         <source>E&amp;xit</source>
         <translation type="unfinished"></translation>
-    </message>
-    <message>
-        <location filename="../bitcoingui.cpp" line="236"/>
-        <source>Quit application</source>
-        <translation>Sortir de l&apos;aplicació</translation>
-    </message>
-    <message>
-<<<<<<< HEAD
-        <location filename="../bitcoingui.cpp" line="239"/>
-        <source>&amp;About %1</source>
-        <translation>&amp;Sobre %1</translation>
-    </message>
-    <message>
-        <location filename="../bitcoingui.cpp" line="240"/>
-=======
-        <location filename="../bitcoingui.cpp" line="242"/>
->>>>>>> 423cece2
-        <source>Show information about Bitcoin</source>
-        <translation>Mostra informació sobre Bitcoin</translation>
-    </message>
-    <message>
-<<<<<<< HEAD
-        <location filename="../bitcoingui.cpp" line="242"/>
-        <source>About &amp;Qt</source>
-        <translation>Sobre &amp;Qt</translation>
-    </message>
-    <message>
-        <location filename="../bitcoingui.cpp" line="243"/>
-=======
-        <location filename="../bitcoingui.cpp" line="245"/>
->>>>>>> 423cece2
-        <source>Show information about Qt</source>
-        <translation type="unfinished">Mostra informació sobre Qt</translation>
     </message>
     <message>
         <location filename="../bitcoingui.cpp" line="245"/>
@@ -409,105 +347,6 @@
         <translation>&amp;Opcions ...</translation>
     </message>
     <message>
-<<<<<<< HEAD
-        <location filename="../bitcoingui.cpp" line="246"/>
-=======
-        <location filename="../bitcoingui.cpp" line="298"/>
-        <source>&amp;Help</source>
-        <translation>&amp;Ajuda</translation>
-    </message>
-    <message>
-        <location filename="../bitcoingui.cpp" line="316"/>
-        <source>Actions toolbar</source>
-        <translation>Accions de la barra d&apos;eines</translation>
-    </message>
-    <message numerus="yes">
-        <location filename="../bitcoingui.cpp" line="463"/>
-        <source>%n active connection(s) to Bitcoin network</source>
-        <translation type="unfinished">
-            <numerusform></numerusform>
-            <numerusform></numerusform>
-            <numerusform></numerusform>
-        </translation>
-    </message>
-    <message numerus="yes">
-        <location filename="../bitcoingui.cpp" line="516"/>
-        <source>%n second(s) ago</source>
-        <translation type="unfinished">
-            <numerusform></numerusform>
-            <numerusform></numerusform>
-            <numerusform></numerusform>
-        </translation>
-    </message>
-    <message numerus="yes">
-        <location filename="../bitcoingui.cpp" line="520"/>
-        <source>%n minute(s) ago</source>
-        <translation type="unfinished">
-            <numerusform></numerusform>
-            <numerusform></numerusform>
-            <numerusform></numerusform>
-        </translation>
-    </message>
-    <message numerus="yes">
-        <location filename="../bitcoingui.cpp" line="524"/>
-        <source>%n hour(s) ago</source>
-        <translation type="unfinished">
-            <numerusform></numerusform>
-            <numerusform></numerusform>
-            <numerusform></numerusform>
-        </translation>
-    </message>
-    <message numerus="yes">
-        <location filename="../bitcoingui.cpp" line="528"/>
-        <source>%n day(s) ago</source>
-        <translation type="unfinished">
-            <numerusform></numerusform>
-            <numerusform></numerusform>
-            <numerusform></numerusform>
-        </translation>
-    </message>
-    <message>
-        <location filename="../bitcoingui.cpp" line="534"/>
-        <source>Up to date</source>
-        <translation>Al dia</translation>
-    </message>
-    <message>
-        <location filename="../bitcoingui.cpp" line="539"/>
-        <source>Catching up...</source>
-        <translation>Posar-se al dia ...</translation>
-    </message>
-    <message>
-        <location filename="../bitcoingui.cpp" line="648"/>
-        <source>Sent transaction</source>
-        <translation>Transacció enviada</translation>
-    </message>
-    <message>
-        <location filename="../bitcoingui.cpp" line="199"/>
-        <source>&amp;Address Book</source>
-        <translation>llibreta d&apos;&amp;adreces</translation>
-    </message>
-    <message>
-        <location filename="../bitcoingui.cpp" line="73"/>
-        <source>Bitcoin Wallet</source>
-        <translation type="unfinished"></translation>
-    </message>
-    <message>
-        <location filename="../bitcoingui.cpp" line="241"/>
-        <source>&amp;About %1</source>
-        <translation>&amp;Sobre %1</translation>
-    </message>
-    <message>
-        <location filename="../bitcoingui.cpp" line="244"/>
-        <source>About &amp;Qt</source>
-        <translation>Sobre &amp;Qt</translation>
-    </message>
-    <message>
-        <location filename="../bitcoingui.cpp" line="248"/>
->>>>>>> 423cece2
-        <source>Modify configuration options for bitcoin</source>
-        <translation>Modificar les opcions de configuració per bitcoin</translation>
-    </message>
-    <message>
         <location filename="../bitcoingui.cpp" line="248"/>
         <source>Show/Hide &amp;Bitcoin</source>
         <translation type="unfinished"></translation>
@@ -568,30 +407,12 @@
         <translation type="unfinished"></translation>
     </message>
     <message>
-<<<<<<< HEAD
-        <location filename="../bitcoingui.cpp" line="296"/>
-        <source>&amp;Help</source>
-        <translation>&amp;Ajuda</translation>
-    </message>
-    <message>
         <location filename="../bitcoingui.cpp" line="303"/>
-=======
-        <location filename="../bitcoingui.cpp" line="305"/>
->>>>>>> 423cece2
         <source>Tabs toolbar</source>
         <translation type="unfinished"></translation>
     </message>
     <message>
-<<<<<<< HEAD
-        <location filename="../bitcoingui.cpp" line="314"/>
-        <source>Actions toolbar</source>
-        <translation>Accions de la barra d&apos;eines</translation>
-    </message>
-    <message>
         <location filename="../bitcoingui.cpp" line="327"/>
-=======
-        <location filename="../bitcoingui.cpp" line="329"/>
->>>>>>> 423cece2
         <source>[testnet]</source>
         <translation type="unfinished"></translation>
     </message>
@@ -604,16 +425,6 @@
         <location filename="../bitcoingui.cpp" line="418"/>
         <source>bitcoin-qt</source>
         <translation type="unfinished"></translation>
-    </message>
-<<<<<<< HEAD
-    <message numerus="yes">
-        <location filename="../bitcoingui.cpp" line="482"/>
-        <source>%n active connection(s) to Bitcoin network</source>
-        <translation type="unfinished">
-            <numerusform></numerusform>
-            <numerusform></numerusform>
-            <numerusform></numerusform>
-        </translation>
     </message>
     <message numerus="yes">
         <location filename="../bitcoingui.cpp" line="508"/>
@@ -624,8 +435,6 @@
             <numerusform></numerusform>
         </translation>
     </message>
-=======
->>>>>>> 423cece2
     <message>
         <location filename="../bitcoingui.cpp" line="519"/>
         <source>Downloaded %1 of %2 blocks of transaction history (%3% done).</source>
@@ -636,7 +445,6 @@
         <source>Downloaded %1 blocks of transaction history.</source>
         <translation type="unfinished"></translation>
     </message>
-<<<<<<< HEAD
     <message numerus="yes">
         <location filename="../bitcoingui.cpp" line="546"/>
         <source>%n second(s) ago</source>
@@ -683,34 +491,8 @@
         <source>Catching up...</source>
         <translation>Posar-se al dia ...</translation>
     </message>
-=======
->>>>>>> 423cece2
-    <message>
-        <location filename="../bitcoingui.cpp" line="577"/>
-        <source>Last received block was generated %1.</source>
-        <translation type="unfinished"></translation>
-    </message>
-    <message>
-        <location filename="../bitcoingui.cpp" line="633"/>
-        <source>This transaction is over the size limit.  You can still send it for a fee of %1, which goes to the nodes that process your transaction and helps to support the network.  Do you want to pay the fee?</source>
-        <translation type="unfinished"></translation>
-    </message>
-    <message>
-        <location filename="../bitcoingui.cpp" line="638"/>
-        <source>Sending...</source>
-        <translation>L&apos;enviament de ...</translation>
-    </message>
-    <message>
-<<<<<<< HEAD
-        <location filename="../bitcoingui.cpp" line="665"/>
-        <source>Sent transaction</source>
-        <translation>Transacció enviada</translation>
-    </message>
     <message>
         <location filename="../bitcoingui.cpp" line="666"/>
-=======
-        <location filename="../bitcoingui.cpp" line="649"/>
->>>>>>> 423cece2
         <source>Incoming transaction</source>
         <translation type="unfinished"></translation>
     </message>
@@ -754,6 +536,95 @@
         <translation type="unfinished"></translation>
     </message>
     <message>
+        <location filename="../bitcoingui.cpp" line="209"/>
+        <source>&amp;Send coins</source>
+        <translation type="unfinished">&amp;Enviar monedes</translation>
+    </message>
+    <message>
+        <location filename="../bitcoingui.cpp" line="71"/>
+        <source>Bitcoin Wallet</source>
+        <translation type="unfinished"></translation>
+    </message>
+    <message>
+        <location filename="../bitcoingui.cpp" line="185"/>
+        <source>&amp;Overview</source>
+        <translation type="unfinished"></translation>
+    </message>
+    <message>
+        <location filename="../bitcoingui.cpp" line="236"/>
+        <source>Quit application</source>
+        <translation>Sortir de l&apos;aplicació</translation>
+    </message>
+    <message>
+        <location filename="../bitcoingui.cpp" line="240"/>
+        <source>Show information about Bitcoin</source>
+        <translation>Mostra informació sobre Bitcoin</translation>
+    </message>
+    <message>
+        <location filename="../bitcoingui.cpp" line="243"/>
+        <source>Show information about Qt</source>
+        <translation type="unfinished">Mostra informació sobre Qt</translation>
+    </message>
+    <message>
+        <location filename="../bitcoingui.cpp" line="296"/>
+        <source>&amp;Help</source>
+        <translation>&amp;Ajuda</translation>
+    </message>
+    <message>
+        <location filename="../bitcoingui.cpp" line="314"/>
+        <source>Actions toolbar</source>
+        <translation>Accions de la barra d&apos;eines</translation>
+    </message>
+    <message numerus="yes">
+        <location filename="../bitcoingui.cpp" line="482"/>
+        <source>%n active connection(s) to Bitcoin network</source>
+        <translation type="unfinished">
+            <numerusform></numerusform>
+            <numerusform></numerusform>
+            <numerusform></numerusform>
+        </translation>
+    </message>
+    <message>
+        <location filename="../bitcoingui.cpp" line="577"/>
+        <source>Last received block was generated %1.</source>
+        <translation type="unfinished"></translation>
+    </message>
+    <message>
+        <location filename="../bitcoingui.cpp" line="633"/>
+        <source>This transaction is over the size limit.  You can still send it for a fee of %1, which goes to the nodes that process your transaction and helps to support the network.  Do you want to pay the fee?</source>
+        <translation type="unfinished"></translation>
+    </message>
+    <message>
+        <location filename="../bitcoingui.cpp" line="665"/>
+        <source>Sent transaction</source>
+        <translation>Transacció enviada</translation>
+    </message>
+    <message>
+        <location filename="../bitcoingui.cpp" line="197"/>
+        <source>&amp;Address Book</source>
+        <translation>llibreta d&apos;&amp;adreces</translation>
+    </message>
+    <message>
+        <location filename="../bitcoingui.cpp" line="239"/>
+        <source>&amp;About %1</source>
+        <translation>&amp;Sobre %1</translation>
+    </message>
+    <message>
+        <location filename="../bitcoingui.cpp" line="242"/>
+        <source>About &amp;Qt</source>
+        <translation>Sobre &amp;Qt</translation>
+    </message>
+    <message>
+        <location filename="../bitcoingui.cpp" line="246"/>
+        <source>Modify configuration options for bitcoin</source>
+        <translation>Modificar les opcions de configuració per bitcoin</translation>
+    </message>
+    <message>
+        <location filename="../bitcoingui.cpp" line="638"/>
+        <source>Sending...</source>
+        <translation>L&apos;enviament de ...</translation>
+    </message>
+    <message>
         <location filename="../bitcoin.cpp" line="127"/>
         <source>A fatal error occurred. Bitcoin can no longer continue safely and will quit.</source>
         <translation type="unfinished"></translation>
@@ -1129,7 +1000,7 @@
     <message>
         <location filename="../forms/qrcodedialog.ui" line="105"/>
         <source>BTC</source>
-        <translation></translation>
+        <translation type="unfinished"></translation>
     </message>
     <message>
         <location filename="../forms/qrcodedialog.ui" line="121"/>
@@ -1169,6 +1040,16 @@
 </context>
 <context>
     <name>SendCoinsDialog</name>
+    <message>
+        <location filename="../forms/sendcoinsdialog.ui" line="106"/>
+        <source>Balance:</source>
+        <translation>Balanç:</translation>
+    </message>
+    <message>
+        <location filename="../sendcoinsdialog.cpp" line="129"/>
+        <source>The amount to pay must be larger than 0.</source>
+        <translation>La quantitat a pagar ha de ser major que 0.</translation>
+    </message>
     <message>
         <location filename="../forms/sendcoinsdialog.ui" line="14"/>
         <location filename="../sendcoinsdialog.cpp" line="123"/>
@@ -1202,31 +1083,21 @@
         <translation type="unfinished"></translation>
     </message>
     <message>
-        <location filename="../forms/sendcoinsdialog.ui" line="106"/>
-        <source>Balance:</source>
-        <translation>Balanç:</translation>
-    </message>
-    <message>
-        <location filename="../forms/sendcoinsdialog.ui" line="144"/>
-        <source>Confirm the send action</source>
-        <translation type="unfinished"></translation>
-    </message>
-    <message>
-        <location filename="../forms/sendcoinsdialog.ui" line="147"/>
-        <source>&amp;Send</source>
-        <translation type="unfinished"></translation>
-    </message>
-    <message>
-        <location filename="../sendcoinsdialog.cpp" line="129"/>
-        <source>The amount to pay must be larger than 0.</source>
-        <translation>La quantitat a pagar ha de ser major que 0.</translation>
-    </message>
-    <message>
         <location filename="../forms/sendcoinsdialog.ui" line="113"/>
         <source>123.456 BTC</source>
         <translation></translation>
     </message>
     <message>
+        <location filename="../forms/sendcoinsdialog.ui" line="144"/>
+        <source>Confirm the send action</source>
+        <translation type="unfinished"></translation>
+    </message>
+    <message>
+        <location filename="../forms/sendcoinsdialog.ui" line="147"/>
+        <source>&amp;Send</source>
+        <translation type="unfinished"></translation>
+    </message>
+    <message>
         <location filename="../sendcoinsdialog.cpp" line="95"/>
         <source>&lt;b&gt;%1&lt;/b&gt; to %2 (%3)</source>
         <translation type="unfinished"></translation>
@@ -1250,11 +1121,6 @@
         <location filename="../sendcoinsdialog.cpp" line="124"/>
         <source>The recipient address is not valid, please recheck.</source>
         <translation type="unfinished"></translation>
-    </message>
-    <message>
-        <location filename="../sendcoinsdialog.cpp" line="134"/>
-        <source>The amount exceeds your balance.</source>
-        <translation>Import superi el saldo de la seva compte.</translation>
     </message>
     <message>
         <location filename="../sendcoinsdialog.cpp" line="134"/>
@@ -1504,11 +1370,6 @@
     <name>TransactionTableModel</name>
     <message>
         <location filename="../transactiontablemodel.cpp" line="214"/>
-        <source>Address</source>
-        <translation>Direcció</translation>
-    </message>
-    <message>
-        <location filename="../transactiontablemodel.cpp" line="214"/>
         <source>Date</source>
         <translation type="unfinished"></translation>
     </message>
@@ -1544,7 +1405,7 @@
     <message>
         <location filename="../transactiontablemodel.cpp" line="286"/>
         <source>Unconfirmed (%1 of %2 confirmations)</source>
-        <translation type="unfinished"></translation>
+        <translation type="unfinished">Sense confirmar (%1 of %2 confirmations)</translation>
     </message>
     <message>
         <location filename="../transactiontablemodel.cpp" line="289"/>
@@ -1625,6 +1486,11 @@
         <source>Amount removed from or added to balance.</source>
         <translation type="unfinished"></translation>
     </message>
+    <message>
+        <location filename="../transactiontablemodel.cpp" line="214"/>
+        <source>Address</source>
+        <translation>Direcció</translation>
+    </message>
 </context>
 <context>
     <name>TransactionView</name>
@@ -1750,6 +1616,11 @@
         <translation type="unfinished"></translation>
     </message>
     <message>
+        <location filename="../transactionview.cpp" line="282"/>
+        <source>Label</source>
+        <translation>Etiqueta</translation>
+    </message>
+    <message>
         <location filename="../transactionview.cpp" line="283"/>
         <source>Address</source>
         <translation>Direcció</translation>
@@ -1784,11 +1655,6 @@
         <source>to</source>
         <translation type="unfinished"></translation>
     </message>
-    <message>
-        <location filename="../transactionview.cpp" line="282"/>
-        <source>Label</source>
-        <translation>Etiqueta</translation>
-    </message>
 </context>
 <context>
     <name>WalletModel</name>
@@ -1802,13 +1668,8 @@
     <name>bitcoin-core</name>
     <message>
         <location filename="../bitcoinstrings.cpp" line="8"/>
-<<<<<<< HEAD
         <source>Error: Wallet locked, unable to create transaction  </source>
         <translation type="unfinished"></translation>
-=======
-        <source>Bitcoin version</source>
-        <translation type="unfinished">Bitcoin versió</translation>
->>>>>>> 423cece2
     </message>
     <message>
         <location filename="../bitcoinstrings.cpp" line="9"/>
@@ -1887,7 +1748,7 @@
     <message>
         <location filename="../bitcoinstrings.cpp" line="41"/>
         <source>Bitcoin version</source>
-        <translation type="unfinished"></translation>
+        <translation type="unfinished">Bitcoin versió</translation>
     </message>
     <message>
         <location filename="../bitcoinstrings.cpp" line="42"/>
